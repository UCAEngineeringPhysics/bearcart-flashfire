--- conflicted
+++ resolved
@@ -119,15 +119,9 @@
     ])
 
     # Create a dataset
-<<<<<<< HEAD
-    annotations_file = data_dir + '\labels.csv'  # the name of the csv file
-    img_dir = data_dir + '\images' # the name of the folder with all the images in it
-    collected_data = CustomImageDataset(annotations_file, img_dir, transform=transform)
-=======
     annotations_file = data_dir + '/labels.csv'  # the name of the csv file
     img_dir = data_dir + '/images' # the name of the folder with all the images in it
     collected_data = CustomImageDataset(annotations_file, img_dir)
->>>>>>> 3710797b
     print("data length: ", len(collected_data))
 
     # Define the size for train and test data
