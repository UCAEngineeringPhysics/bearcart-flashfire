import torch.nn as nn
import torch
import torch.nn.functional as F
class cnn_network(nn.Module):
    def __init__(self):
        super().__init__()
        self.conv1 = nn.Conv2d(3,6,3)
        self.conv2 = nn.Conv2d(6,12,3)
        self.fc1 = nn.Linear(3*60*80, 120) # most recent downstairs test was 3*640*480
        self.fc2 = nn.Linear(120,84)
        self.fc3 = nn.Linear(84,2)


    def forward(self, x):
        x = torch.flatten(x, 1)
        x = F.relu(self.fc1(x))
        x = F.relu(self.fc2(x))
        x = self.fc3(x)
        return x

<<<<<<< HEAD


class cnn_network(nn.Module):

    # Define CNN Architecture

    def __init__(self):
        
        super().__init__()

        self.conv1 = nn.Conv2d(3, 6, 5) # (300 - 5 + 0) / 1 + 1 = 296 --> 6 x 296 x 296
        self.conv2 = nn.Conv2d(6, 12, 5) # (296 - 5) + 1 = 292 --> 12 x 292 x 292
        self.fc1 = nn.Linear(12*292*292, 120)
        self.fc2 = nn.Linear(120, 84)
        self.fc3 = nn.Linear(84, 2)

    def forward(self, x): # this defines the order that layers are executed
        x = F.relu(self.conv1(x)) # conv1 --> relu activation
        x = F.relu(self.conv2(x)) # conv2 --> relu activation
        x = torch.flatten(x, 1)   # flattens tensor, except the batch dimension
        x = F.relu(self.fc1(x))   # fc1 --> relu activation
        x = F.relu(self.fc2(x))   # fc2 --> relu activation
        x = self.fc3(x)           # fc3 --> two outputs (steering, throttle)
        return x


# Dokney docs --> parts --> keras and fastai (uses PyTorch)
# donkeycar (github) --> donkeycar --> parts --> keras.py and fastai.py (try fastai first)
# https://github.com/autorope/donkeycar/blob/main/donkeycar/parts/fastai.py
class DonkeyNet(nn.Module):
=======
class donkey_net(nn.Module):
    """
    Input image size: (120, 160, 3)
    """
>>>>>>> 1edb1118
    def __init__(self):
        super().__init__()
        self.conv24 = nn.Conv2d(3, 24, kernel_size=(5, 5), stride=(2, 2))
        self.conv32 = nn.Conv2d(24, 32, kernel_size=(5, 5), stride=(2, 2))
        self.conv64_5 = nn.Conv2d(32, 64, kernel_size=(5, 5), stride=(2, 2))
        self.conv64_3 = nn.Conv2d(64, 64, kernel_size=(3, 3), stride=(1, 1))
<<<<<<< HEAD
        self.fc1 = nn.Linear(64*8*13, 128)  # (64*30*30, 128) for 300x300 images
=======
        self.fc1 = nn.Linear(64*30*30, 128) #8*13
>>>>>>> 1edb1118
        self.fc2 = nn.Linear(128, 128)
        self.fc3 = nn.Linear(128, 2)
        self.relu = nn.ReLU()
        self.flatten = nn.Flatten()

<<<<<<< HEAD
    def forward(self, x):               #   300x300                     #  120x160 images
        x = self.relu(self.conv24(x))  # (300-5)/2+1 = 148     |     (120-5)/2+1 = 58   (160-5)/2+1 = 78
        x = self.relu(self.conv32(x))  # (148-5)/2+1 = 72      |     (58 -5)/2+1 = 27   (78 -5)/2+1 = 37
        x = self.relu(self.conv64_5(x))  # (72-5)/2+1 = 34     |     (27 -5)/2+1 = 12   (37 -5)/2+1 = 17
        x = self.relu(self.conv64_3(x))  # 34-3+1 = 32         |     12 - 3 + 1  = 10   17 - 3 + 1  = 15
        x = self.relu(self.conv64_3(x))  # 32-3+1 = 30         |     10 - 3 + 1  = 8    15 - 3 + 1  = 13
=======
    def forward(self, x):
        x = self.relu(self.conv24(x))  # (300-5)/2+1 = 148
        x = self.relu(self.conv32(x))  # (148-5)/2+1 = 72
        x = self.relu(self.conv64_5(x))  # (72-5)/2+1 = 34
        x = self.relu(self.conv64_3(x))  # 34-3+1 = 32
        x = self.relu(self.conv64_3(x))  # 32-3+1 = 30
>>>>>>> 1edb1118
        x = self.flatten(x)
        x = self.relu(self.fc1(x))
        x = self.relu(self.fc2(x))
        x = self.fc3(x)
        return x
<|MERGE_RESOLUTION|>--- conflicted
+++ resolved
@@ -18,7 +18,7 @@
         x = self.fc3(x)
         return x
 
-<<<<<<< HEAD
+
 
 
 class cnn_network(nn.Module):
@@ -49,43 +49,28 @@
 # donkeycar (github) --> donkeycar --> parts --> keras.py and fastai.py (try fastai first)
 # https://github.com/autorope/donkeycar/blob/main/donkeycar/parts/fastai.py
 class DonkeyNet(nn.Module):
-=======
-class donkey_net(nn.Module):
-    """
-    Input image size: (120, 160, 3)
-    """
->>>>>>> 1edb1118
+
     def __init__(self):
         super().__init__()
         self.conv24 = nn.Conv2d(3, 24, kernel_size=(5, 5), stride=(2, 2))
         self.conv32 = nn.Conv2d(24, 32, kernel_size=(5, 5), stride=(2, 2))
         self.conv64_5 = nn.Conv2d(32, 64, kernel_size=(5, 5), stride=(2, 2))
         self.conv64_3 = nn.Conv2d(64, 64, kernel_size=(3, 3), stride=(1, 1))
-<<<<<<< HEAD
+
         self.fc1 = nn.Linear(64*8*13, 128)  # (64*30*30, 128) for 300x300 images
-=======
-        self.fc1 = nn.Linear(64*30*30, 128) #8*13
->>>>>>> 1edb1118
+
         self.fc2 = nn.Linear(128, 128)
         self.fc3 = nn.Linear(128, 2)
         self.relu = nn.ReLU()
         self.flatten = nn.Flatten()
 
-<<<<<<< HEAD
     def forward(self, x):               #   300x300                     #  120x160 images
         x = self.relu(self.conv24(x))  # (300-5)/2+1 = 148     |     (120-5)/2+1 = 58   (160-5)/2+1 = 78
         x = self.relu(self.conv32(x))  # (148-5)/2+1 = 72      |     (58 -5)/2+1 = 27   (78 -5)/2+1 = 37
         x = self.relu(self.conv64_5(x))  # (72-5)/2+1 = 34     |     (27 -5)/2+1 = 12   (37 -5)/2+1 = 17
         x = self.relu(self.conv64_3(x))  # 34-3+1 = 32         |     12 - 3 + 1  = 10   17 - 3 + 1  = 15
         x = self.relu(self.conv64_3(x))  # 32-3+1 = 30         |     10 - 3 + 1  = 8    15 - 3 + 1  = 13
-=======
-    def forward(self, x):
-        x = self.relu(self.conv24(x))  # (300-5)/2+1 = 148
-        x = self.relu(self.conv32(x))  # (148-5)/2+1 = 72
-        x = self.relu(self.conv64_5(x))  # (72-5)/2+1 = 34
-        x = self.relu(self.conv64_3(x))  # 34-3+1 = 32
-        x = self.relu(self.conv64_3(x))  # 32-3+1 = 30
->>>>>>> 1edb1118
+
         x = self.flatten(x)
         x = self.relu(self.fc1(x))
         x = self.relu(self.fc2(x))
